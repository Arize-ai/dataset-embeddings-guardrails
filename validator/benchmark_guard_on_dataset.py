"""Benchmark Arize JailbreakEmbeddings Guard against a dataset of regular prompts and a dataset of jailbreak prompts."""
import os
from getpass import getpass
from typing import List
import time
import statistics

import pandas as pd
import openai
from sklearn.utils import shuffle

from typing import List, Optional
import time
import statistics

from guardrails import Guard
from guardrails.llm_providers import PromptCallableException
import openai

from main import JailbreakEmbeddings, get_prompts


JAILBREAK_PROMPTS_FP = "jailbreak_prompts_2023_05_07.csv"
VANILLA_PROMPTS_FP = "regular_prompts_2023_05_07.csv"
# Number of few-shot examples to show Guard what a jailbreak prompts looks like.
# Too few examples will result in False Negatives, while too many examples will result in worse latency.
NUM_FEW_SHOT_EXAMPLES = 10
MODEL = "gpt-3.5-turbo"
# Output file to log debugging info. Set to None if you do not wish to add logging.
OUTFILE = f"arize_{JailbreakEmbeddings.__name__}_guard_{MODEL}_output.txt"


def append_to_file(filepath: str, text: str) -> None:
    """Append debugging text to output filepath.

    :param filepath: String defining the filepath of output text.
    :param text: String message to append to the filepath.
    """
    with open(filepath, "a") as f:
        f.write(f"\nprompt:\n{text}")


def evaluate_embeddings_guard_on_dataset(test_prompts: List[str], guard: Guard, outfile: Optional[str]):
    """Evaluate Embeddings guard on benchmark dataset. Refer to README for details and links to arxiv paper. This
    will calculate the number of True Positives, False Positives, True Negatives and False Negatives.

    :param test_prompts: List of string prompts where we want to evaluate the Guard's response.
    :param guard: Guard we want to evaluate.
    :param train_prompts: List of source prompts that serve as a few-shot guide to prompts we want to guard against.
    :param outfile: Output file for debugging information. If None, then we do not write logging information to a file.
    """
    latency_measurements = []
    num_passed_guard = 0
    num_failed_guard = 0
    for prompt in test_prompts:
        try:
            start_time = time.perf_counter()
            response = guard(
                llm_api=openai.chat.completions.create,
                prompt=prompt,
                model="gpt-3.5-turbo",
                max_tokens=1024,
                temperature=0.5,
                metadata={
<<<<<<< HEAD
                    "user_message": prompt,
                }
            )
=======
                    "user_input": prompt,
                }
            )
            latency_measurements.append(time.perf_counter() - start_time)
>>>>>>> ed9f3087
            if response.validation_passed:
                num_passed_guard += 1
            else:
                num_failed_guard += 1
<<<<<<< HEAD
            latency_measurements.append(time.perf_counter() - start_time)
=======
>>>>>>> ed9f3087
            total = num_passed_guard + num_failed_guard
            if outfile is not None:
                debug_text = f"""\nprompt:\n{prompt}\nresponse:\n{response}\n{100 * num_failed_guard / total:.2f}% of {total} 
                    prompts failed the JailbreakEmbeddings guard.\n{100 * num_passed_guard / total:.2f}% of {total} prompts 
                    passed the JailbreakEmbeddings guard."""
                append_to_file(filepath=outfile, text=debug_text)
        except PromptCallableException as e:
            # Dataset may contain a few bad apples that result in an Open AI error for invalid inputs.
            # Catch and log the exception, then continue benchmarking the valid examples.
            append_to_file(filepath=outfile, text=f"\nexception:\n{e}")
    return num_passed_guard, num_failed_guard, latency_measurements


def benchmark_arize_jailbreak_embeddings_validator(train_prompts: List[str], jailbreak_test_prompts: List[str], vanilla_prompts: List[str], outfile: Optional[str]):
    """Benchmark Arize JailbreakEmbeddings Guard against a dataset of regular prompts and a dataset of jailbreak prompts.

    :param train_prompts: Few-shot examples of jailbreak prompts.
    :param jailbreak_test_prompts: Test prompts used to evaluate the Guard. We expect the Guard to block these examples.
    :param vanilla_prompts: Regular prompts used to evaluate the Guard. We expect the Guard to pass these examples.
    :param outfile: Filepath where we output debugging information, including TP, FP, TN, FN, latency per call, aggregate latency statistics,
        original prompt and validator response.
    """
    # Set up Guard
<<<<<<< HEAD
    guard = Guard().use(JailbreakEmbeddings, threshold=0.2, on="prompt", on_fail="refrain", prompt_sources=train_prompts)
=======
    guard = Guard.from_string(
        validators=[
            JailbreakEmbeddings(threshold=0.2, validation_method="full", on_fail="refrain", sources=train_prompts)
        ],
    )
>>>>>>> ed9f3087
    
    # Evaluate Guard on dataset of jailbreak prompts
    num_passed_guard, num_failed_guard, latency_measurements = evaluate_embeddings_guard_on_dataset(
        test_prompts=jailbreak_test_prompts,
        guard=guard, outfile=outfile)
    if outfile is not None:
        debug_text = f"""\n{num_failed_guard} True Positives.\n{num_passed_guard} False Negatives. \n{statistics.median(latency_measurements)}
            median latency\n{statistics.mean(latency_measurements)} mean latency\n{max(latency_measurements)} max latency"""
        append_to_file(filepath=OUTFILE, text=debug_text)
    
    # Evaluate Guard on dataset of regular prompts
    num_passed_guard, num_failed_guard, latency_measurements = evaluate_embeddings_guard_on_dataset(
        test_prompts=vanilla_prompts,
        guard=guard, outfile=outfile)
    if outfile is not None:
        debug_text = f"""\n{num_failed_guard} True Negatives\n{num_passed_guard} False Positives \n{statistics.median(latency_measurements)}
            median latency\n{statistics.mean(latency_measurements)} mean latency\n{max(latency_measurements)} max latency"""
        append_to_file(filepath=OUTFILE, text=debug_text)


def get_prompts(filename: str) -> List[str]:
    script_dir = os.path.dirname(__file__)  # Get the directory where the script is located
    # Dataset from public repo associated with arxiv paper https://github.com/verazuo/jailbreak_llms
    file_path = os.path.join(script_dir, filename)
    prompts = shuffle(pd.read_csv(file_path))["prompt"].tolist()
    return prompts


def main():
    # Jailbreak prompts that we expect to Fail the Guard (656 examples)
    jailbreak_prompts = get_prompts(JAILBREAK_PROMPTS_FP)
    train_prompts = jailbreak_prompts[-NUM_FEW_SHOT_EXAMPLES:]
    test_prompts = jailbreak_prompts[:-NUM_FEW_SHOT_EXAMPLES]

    # Vanilla prompts that we expect to Pass the Guard
    vanilla_prompts = get_prompts(VANILLA_PROMPTS_FP)

    benchmark_arize_jailbreak_embeddings_validator(
        jailbreak_test_prompts=test_prompts,
        vanilla_prompts=vanilla_prompts,
        train_prompts=train_prompts,
        outfile=OUTFILE)


if __name__ == "__main__":
    os.environ["OPENAI_API_KEY"] = getpass("🔑 Enter your OpenAI API key: ")
    main()<|MERGE_RESOLUTION|>--- conflicted
+++ resolved
@@ -62,24 +62,14 @@
                 max_tokens=1024,
                 temperature=0.5,
                 metadata={
-<<<<<<< HEAD
                     "user_message": prompt,
                 }
             )
-=======
-                    "user_input": prompt,
-                }
-            )
-            latency_measurements.append(time.perf_counter() - start_time)
->>>>>>> ed9f3087
             if response.validation_passed:
                 num_passed_guard += 1
             else:
                 num_failed_guard += 1
-<<<<<<< HEAD
             latency_measurements.append(time.perf_counter() - start_time)
-=======
->>>>>>> ed9f3087
             total = num_passed_guard + num_failed_guard
             if outfile is not None:
                 debug_text = f"""\nprompt:\n{prompt}\nresponse:\n{response}\n{100 * num_failed_guard / total:.2f}% of {total} 
@@ -103,15 +93,11 @@
         original prompt and validator response.
     """
     # Set up Guard
-<<<<<<< HEAD
-    guard = Guard().use(JailbreakEmbeddings, threshold=0.2, on="prompt", on_fail="refrain", prompt_sources=train_prompts)
-=======
     guard = Guard.from_string(
         validators=[
             JailbreakEmbeddings(threshold=0.2, validation_method="full", on_fail="refrain", sources=train_prompts)
         ],
     )
->>>>>>> ed9f3087
     
     # Evaluate Guard on dataset of jailbreak prompts
     num_passed_guard, num_failed_guard, latency_measurements = evaluate_embeddings_guard_on_dataset(
