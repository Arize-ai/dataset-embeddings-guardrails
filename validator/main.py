import itertools
import numpy as np
from typing import Any, Callable, Dict, List, Optional, Tuple, Union
from enum import Enum
import pandas as pd
import os

import numpy as np

from guardrails.utils.docs_utils import get_chunks_from_text
from guardrails.validator_base import (
    FailResult,
    PassResult,
    ValidationResult,
    Validator,
    register_validator,
)
from llama_index.embeddings.openai import OpenAIEmbedding


def _embed_function(text: Union[str, List[str]]) -> np.ndarray:
    """Function used to embed text with OpenAIEmbedding(model="text-embedding-ada-002").

    :param text: Either a string or list of strings that will be embedded.

    :return: Array of embedded input string(s).
    """
    if isinstance(text, str):
        text = [text]

    embeddings_out = []
    for current_example in text:
        embeddings_out.append(OpenAIEmbedding(model="text-embedding-ada-002").get_text_embedding(current_example))
    return np.array(embeddings_out)


class EmbeddingChunkStrategy(Enum):
    """Chunk strategy used in get_chunks_from_text when creating embeddings."""
    SENTENCE = 0
    WORD = 1
    CHAR = 2
    TOKEN = 3


@register_validator(name="arize/jailbreak_embeddings", data_type="string")
class JailbreakEmbeddings(Validator):
    """Validates that user-generated input does not match dataset of jailbreak
    embeddings from Arize AI."""

    def __init__(
            self,
            prompt_sources: List[str] = None,
            threshold: float = 0.2,
            on_fail: Optional[Callable] = None,
            embed_function: Optional[Callable] = _embed_function,
            chunk_strategy: EmbeddingChunkStrategy = EmbeddingChunkStrategy.SENTENCE,
            chunk_size: int = 100,
            chunk_overlap: int = 20,
    ):
        """Initialize Arize AI Guard against jailbreak embeddings.

        :param prompt_sources: Examples of jailbreak attempts that we want to Guard against. These examples will
            be embedded by our embed_function. If the Guard sees a user input message with embeddings that are close
            to any of the embedded chunks from our jailbreak examples, then the Guard will flag the jailbreak attempt.
            We recommend adding 10 examples. Fewer examples afffects performance, while additional examples hurts latency.
            If user does not provide examples, we use our own dataset.
        :param threshold: Float values between 0.0 and 1.0. Defines the threshold at which a new user input is close
            enough to an embedded prompt_sources chunk that the Guard flags a jailbreak attempt. The distance is measured
            as the cosine distance between embeddings.
        :on_fail: Inherited from Validator.
        :embed_function: Embedding function used to embed both the prompt_sources and live user input.
        :chunk_strategy: The strategy to use for chunking when calling Guardrails AI. Strategies include sentence,
            word, character or token. Details in get_chunks_from_text.
        :chunk_size: Usage defined by Guardrails AI. The size of each chunk. If the chunk_strategy is "sentences",
            this is the number of sentences per chunk. If the chunk_strategy is "characters", this is the number of 
            characters per chunk, and so on. Defaults to 100 through trial-and-error.
        :chunk_overlap: The number of characters to overlap between chunks. If the chunk_strategy is "sentences", this 
            is the number of sentences to overlap between chunks. Defaults to 20 through trial-and-error.
        """
        super().__init__(on_fail, prompt_sources=prompt_sources, threshold=threshold, embed_function=embed_function, chunk_strategy=chunk_strategy, chunk_size=chunk_size, chunk_overlap=chunk_overlap)
        self._threshold = float(threshold)
        
        if prompt_sources is None:
            import os
            script_dir = os.path.dirname(__file__)  # Get the directory where the script is located
            # Dataset from public repo associated with arxiv paper https://github.com/verazuo/jailbreak_llms
            file_path = os.path.join(script_dir, 'jailbreak_prompts_2023_05_07.csv')
            # We recommend at least 10 examples. Additional examples may adversely affect latency.
<<<<<<< HEAD
            prompt_sources = pd.read_csv(file_path)["prompt"].tolist()[:10]
        
=======
            self.sources = pd.read_csv(file_path)["prompt"].tolist()[-10:]

>>>>>>> 43bed370
        # Validate user inputs
        for prompt in prompt_sources:
            if not prompt or not isinstance(prompt, str):
                raise ValueError(f"Prompt example: {prompt} is invalid. Must contain valid string data.")
            
        self.embed_function = embed_function

        chunks = [
            get_chunks_from_text(source, chunk_strategy.name.lower(), chunk_size, chunk_overlap)
            for source in prompt_sources
        ]
        self.chunks = list(itertools.chain.from_iterable(chunks))

        # Create embeddings
        self.source_embeddings = np.array(self.embed_function(self.chunks)).squeeze()  

    def validate(self, value: Any, metadata: Dict[str, Any]) -> ValidationResult:
        """Validation function for the JailbreakEmbeddings validator. If the cosine distance
        of the user input embeddings is below the user-specified threshold of the closest embedded chunk
        from the jailbreak examples in prompt sources, then the Guard will return FailResult. If all chunks
        are sufficiently distant, then the Guard will return PassResult.

        :param value: This is the 'value' of user input. For the JailbreakEmbeddings Guard, we want
            to ensure we are validating user input, rather than LLM output, so we need to call
            the guard with Guard().use(JailbreakEmbeddings, on="prompt")

        :return: PassResult or FailResult.
        """
        closest_chunk, lowest_distance = self.query_vector_collection(text=value, k=1)[0]
        metadata["highest_similarity_score"] = lowest_distance
        metadata["similar_jailbreak_phrase"] = closest_chunk
        metadata["user prompt"] = value
        if lowest_distance < self._threshold:
            # At least one jailbreak embedding chunk was within the cosine distance threshold from the user input embedding
            return FailResult(
                metadata=metadata,
                error_message=(
                    f"The following text in your response is similar to our dataset of jailbreaks prompts:\n{value}"
                ),
            )
        # All chunks exceeded the cosine distance threshold
        return PassResult(metadata=metadata)

    def query_vector_collection(
            self,
            text: str,
            k: int,
    ) -> List[Tuple[str, float]]:
        """Embed user input text and compute cosine distances to prompt source embeddings (jailbreak examples).

        :param text: Text string from user message. This will be embedded, then we will calculate the cosine distance
            to each embedded chunk in our prompt source embeddings. 

        :return: List of tuples containing the closest chunk (string text) and the float distance between that 
            embedded chunk and the user input embedding.
        """

        # Create embeddings
        query_embedding = self.embed_function(text).squeeze()

        # Compute distances
        cos_distances = 1 - (
                np.dot(self.source_embeddings, query_embedding)
                / (
                        np.linalg.norm(self.source_embeddings, axis=1)
                        * np.linalg.norm(query_embedding)
                )
        )
        
        # Sort indices from lowest cosine distance to highest distance
        low_to_high_ind = np.argsort(cos_distances)[:k]
        
        # Get top-k closest distances
        lowest_distances = [cos_distances[j] for j in low_to_high_ind]

        # Get top-k closest chunks
        closest_chunks = [self.chunks[j] for j in low_to_high_ind]

        return list(zip(closest_chunks, lowest_distances))

def get_prompts(filename: str) -> List[str]:
    """Get prompts from local file.
    
    :param filename: Name of CSV file (excluding directory), e.g. my_file.csv.

    :return: List of prompt strings, e.g. ["my prompt 1", "my prompt 2", ..., "my prompt 500"]
    """
    script_dir = os.path.dirname(__file__)  # Get the directory where the script is located
    # Dataset from public repo associated with arxiv paper https://github.com/verazuo/jailbreak_llms
    file_path = os.path.join(script_dir, filename)
    prompts = pd.read_csv(file_path)["prompt"].tolist()
    return prompts<|MERGE_RESOLUTION|>--- conflicted
+++ resolved
@@ -86,13 +86,7 @@
             # Dataset from public repo associated with arxiv paper https://github.com/verazuo/jailbreak_llms
             file_path = os.path.join(script_dir, 'jailbreak_prompts_2023_05_07.csv')
             # We recommend at least 10 examples. Additional examples may adversely affect latency.
-<<<<<<< HEAD
-            prompt_sources = pd.read_csv(file_path)["prompt"].tolist()[:10]
-        
-=======
             self.sources = pd.read_csv(file_path)["prompt"].tolist()[-10:]
-
->>>>>>> 43bed370
         # Validate user inputs
         for prompt in prompt_sources:
             if not prompt or not isinstance(prompt, str):
